--- conflicted
+++ resolved
@@ -3,14 +3,9 @@
 %  thekeypoints F on the image GRAD. GRAD is a 2xMxN array. The first
 %  layer GRAD(1,:,:) contains the image gradient modulus and the
 %  second layer GRAD(2,:,:) the image gradient angle (w.r.t. the X
-<<<<<<< HEAD
 %  axis, clockwise in the convention with the Y axis pointing
 %  downs). The matrix F contains one column per keypoint with the X,
 %  Y, SGIMA and ANLGE parameters.
-=======
-%  axis, clockwise, Y axis pointing downwards). The matrix F contains
-%  one column per keypoint with the X, Y, SGIMA and ANLGE parameters.
->>>>>>> 6b022a87
 %
 %  In order to match the standard SIFT descriptor, the gradient should
 %  be calculated on an image convolved by a Gaussian kernel of
@@ -27,22 +22,15 @@
 %    grd      = single(grd) ;
 %    d        = siftdescriptor(grd, f) ;
 %
-<<<<<<< HEAD
 %  Remark:: In practice SIFT() samples finitely the scale space and
 %    downsamples the image at each octave. Therefore the above
 %    procedure may not result in descriptor identical to the one
 %    returned by SIFT().
-=======
-%  REMARK. Notice that, in order to speed up the calculations, SIFT()
-%  samples the scale parameter at discrete steps and downsamples the
-%  image at each octave. Therefore the above procedure may not result
-%  in descriptor identical to the ones returned by SIFT().
 %
 %  Options:
 %
-%  MAGNIF::
+%  Magnif [3]::
 %    Magnification factor (see SIFT()).
->>>>>>> 6b022a87
 %
 %  See also:: SIFT(), HELP_VLFEAT().
 
